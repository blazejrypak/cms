--- conflicted
+++ resolved
@@ -367,12 +367,8 @@
         # The argument (encripted submission id) is not used by CWS
         # (nor it discloses information to the user), but it is useful
         # for automatic testing to obtain the submission id).
-<<<<<<< HEAD
         self.redirect(self.contest_url(
             *self.fallback_page, submission_id=encrypt_number(submission.id)))
-=======
-        self.redirect(self.fallback_page + "?" + encrypt_number(submission_id))
->>>>>>> faa13c66
 
 
 class TaskSubmissionsHandler(ContestHandler):
